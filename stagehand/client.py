--- conflicted
+++ resolved
@@ -1,9 +1,5 @@
 import asyncio
 import os
-<<<<<<< HEAD
-import shutil
-=======
->>>>>>> f1a28b51
 import signal
 import sys
 import tempfile
@@ -35,12 +31,7 @@
 from .page import StagehandPage
 from .schemas import AgentConfig
 from .utils import (
-<<<<<<< HEAD
     convert_dict_keys_to_camel_case,
-=======
-    StagehandLogger,
-    default_log_handler,
->>>>>>> f1a28b51
     make_serializable,
 )
 
@@ -490,197 +481,10 @@
                     self,
                     self.logger,
                 )
-<<<<<<< HEAD
-            except Exception as e:
-                self.logger.error(f"Failed to connect Playwright via CDP: {str(e)}")
-                await self.close()
-                raise
-
-            existing_contexts = self._browser.contexts
-            self.logger.debug(
-                f"Existing contexts in remote browser: {len(existing_contexts)}"
-            )
-            if existing_contexts:
-                self._context = existing_contexts[0]
-            else:
-                # This case might be less common with Browserbase but handle it
-                self.logger.debug(
-                    "No existing context found in remote browser, creating a new one."
-                )
-                self._context = (
-                    await self._browser.new_context()
-                )  # Should we pass options?
-
-            self.context = await StagehandContext.init(self._context, self)
-
-            # Access or create a page via StagehandContext
-            existing_pages = self._context.pages
-            self.logger.debug(f"Existing pages in context: {len(existing_pages)}")
-            if existing_pages:
-                self.logger.debug("Using existing page via StagehandContext")
-                self.page = await self.context.get_stagehand_page(existing_pages[0])
-                self._playwright_page = existing_pages[0]
-            else:
-                self.logger.debug("Creating a new page via StagehandContext")
-                self.page = await self.context.new_page()
-                self._playwright_page = self.page.page
-
-        elif self.env == "LOCAL":
-            cdp_url = self.local_browser_launch_options.get("cdp_url")
-
-            if cdp_url:
-                self.logger.info(f"Connecting to local browser via CDP URL: {cdp_url}")
-                try:
-                    self._browser = await self._playwright.chromium.connect_over_cdp(
-                        cdp_url
-                    )
-
-                    if not self._browser.contexts:
-                        raise RuntimeError(
-                            f"No browser contexts found at CDP URL: {cdp_url}"
-                        )
-                    self._context = self._browser.contexts[0]
-                    self.context = await StagehandContext.init(self._context, self)
-                    self.logger.debug(
-                        f"Connected via CDP. Using context: {self._context}"
-                    )
-                except Exception as e:
-                    self.logger.error(
-                        f"Failed to connect via CDP URL ({cdp_url}): {str(e)}"
-                    )
-                    await self.close()
-                    raise
-            else:
-                self.logger.info("Launching new local browser context...")
-
-                user_data_dir_option = self.local_browser_launch_options.get(
-                    "user_data_dir"
-                )
-                if user_data_dir_option:
-                    user_data_dir = Path(user_data_dir_option).resolve()
-                else:
-                    # Create temporary directory
-                    temp_dir = tempfile.mkdtemp(prefix="stagehand_ctx_")
-                    self._local_user_data_dir_temp = Path(temp_dir)
-                    user_data_dir = self._local_user_data_dir_temp
-                    # Create Default profile directory and Preferences file like in TS
-                    default_profile_path = user_data_dir / "Default"
-                    default_profile_path.mkdir(parents=True, exist_ok=True)
-                    prefs_path = default_profile_path / "Preferences"
-                    default_prefs = {"plugins": {"always_open_pdf_externally": True}}
-                    try:
-                        with open(prefs_path, "w") as f:
-                            json.dump(default_prefs, f)
-                        self.logger.debug(
-                            f"Created temporary user_data_dir with default preferences: {user_data_dir}"
-                        )
-                    except Exception as e:
-                        self.logger.error(
-                            f"Failed to write default preferences to {prefs_path}: {e}"
-                        )
-
-                downloads_path_option = self.local_browser_launch_options.get(
-                    "downloads_path"
-                )
-                if downloads_path_option:
-                    downloads_path = str(Path(downloads_path_option).resolve())
-                else:
-                    downloads_path = str(Path.cwd() / "downloads")
-                try:
-                    os.makedirs(downloads_path, exist_ok=True)
-                    self.logger.debug(f"Using downloads_path: {downloads_path}")
-                except Exception as e:
-                    self.logger.error(
-                        f"Failed to create downloads_path {downloads_path}: {e}"
-                    )
-
-                # 3. Prepare Launch Options (translate keys if needed)
-                launch_options = {
-                    "headless": self.local_browser_launch_options.get(
-                        "headless", False
-                    ),
-                    "accept_downloads": self.local_browser_launch_options.get(
-                        "acceptDownloads", True
-                    ),
-                    "downloads_path": downloads_path,
-                    "args": self.local_browser_launch_options.get(
-                        "args",
-                        [
-                            # Common args from TS version
-                            # "--enable-webgl",
-                            # "--use-gl=swiftshader",
-                            # "--enable-accelerated-2d-canvas",
-                            "--disable-blink-features=AutomationControlled",
-                            # "--disable-web-security",  # Use with caution
-                        ],
-                    ),
-                    # Add more translations as needed based on local_browser_launch_options structure
-                    "viewport": self.local_browser_launch_options.get(
-                        "viewport", {"width": 1024, "height": 768}
-                    ),
-                    "locale": self.local_browser_launch_options.get("locale", "en-US"),
-                    "timezone_id": self.local_browser_launch_options.get(
-                        "timezoneId", "America/New_York"
-                    ),
-                    "bypass_csp": self.local_browser_launch_options.get(
-                        "bypassCSP", True
-                    ),
-                    "proxy": self.local_browser_launch_options.get("proxy"),
-                    "ignore_https_errors": self.local_browser_launch_options.get(
-                        "ignoreHTTPSErrors", True
-                    ),
-                }
-                launch_options = {
-                    k: v for k, v in launch_options.items() if v is not None
-                }
-
-                # 4. Launch Context
-                try:
-                    self._context = (
-                        await self._playwright.chromium.launch_persistent_context(
-                            str(user_data_dir),  # Needs to be string path
-                            **launch_options,
-                        )
-                    )
-                    self.context = await StagehandContext.init(self._context, self)
-                    self.logger.info("Local browser context launched successfully.")
-                    self._browser = self._context.browser
-
-                except Exception as e:
-                    self.logger.error(
-                        f"Failed to launch local browser context: {str(e)}"
-                    )
-                    await self.close()  # Clean up playwright and temp dir
-                    raise
-
-                cookies = self.local_browser_launch_options.get("cookies")
-                if cookies:
-                    try:
-                        await self._context.add_cookies(cookies)
-                        self.logger.debug(
-                            f"Added {len(cookies)} cookies to the context."
-                        )
-                    except Exception as e:
-                        self.logger.error(f"Failed to add cookies: {e}")
-
-            # Apply stealth scripts
-            await self._apply_stealth_scripts(self._context)
-
-            # Get the initial page (usually one is created by default)
-            if self._context.pages:
-                self._playwright_page = self._context.pages[0]
-                self.logger.debug("Using initial page from local context.")
-            else:
-                self.logger.debug("No initial page found, creating a new one.")
-                self._playwright_page = await self._context.new_page()
-
-            self.page = StagehandPage(self._playwright_page, self)
-=======
                 self._playwright_page = self.page._page
             except Exception:
                 await self.close()
                 raise
->>>>>>> f1a28b51
         else:
             # Should not happen due to __init__ validation
             raise RuntimeError(f"Invalid env value: {self.env}")
@@ -757,156 +561,7 @@
             self.logger,
         )
 
-<<<<<<< HEAD
-        payload = {
-            "modelName": self.model_name,
-            "verbose": self.log_config.get_remote_verbose(),
-            "domSettleTimeoutMs": self.dom_settle_timeout_ms,
-            "browserbaseSessionCreateParams": (
-                browserbase_session_create_params
-                if browserbase_session_create_params
-                else {
-                    "browserSettings": {
-                        "blockAds": True,
-                        "viewport": {
-                            "width": 1024,
-                            "height": 768,
-                        },
-                    },
-                }
-            ),
-            "proxies": True,
-        }
-
-        # Add the new parameters if they have values
-        if hasattr(self, "self_heal") and self.self_heal is not None:
-            payload["selfHeal"] = self.self_heal
-
-        if (
-            hasattr(self, "wait_for_captcha_solves")
-            and self.wait_for_captcha_solves is not None
-        ):
-            payload["waitForCaptchaSolves"] = self.wait_for_captcha_solves
-
-        if hasattr(self, "act_timeout_ms") and self.act_timeout_ms is not None:
-            payload["actTimeoutMs"] = self.act_timeout_ms
-
-        if hasattr(self, "system_prompt") and self.system_prompt:
-            payload["systemPrompt"] = self.system_prompt
-
-        if hasattr(self, "model_client_options") and self.model_client_options:
-            payload["modelClientOptions"] = self.model_client_options
-
-        headers = {
-            "x-bb-api-key": self.browserbase_api_key,
-            "x-bb-project-id": self.browserbase_project_id,
-            "x-model-api-key": self.model_api_key,
-            "Content-Type": "application/json",
-            "x-language": "python",
-        }
-
-        client = self.httpx_client or httpx.AsyncClient(timeout=self.timeout_settings)
-        async with client:
-            resp = await client.post(
-                f"{self.api_url}/sessions/start",
-                json=payload,
-                headers=headers,
-            )
-            if resp.status_code != 200:
-                raise RuntimeError(f"Failed to create session: {resp.text}")
-            data = resp.json()
-            self.logger.debug(f"Session created: {data}")
-            if not data.get("success") or "sessionId" not in data.get("data", {}):
-                raise RuntimeError(f"Invalid response format: {resp.text}")
-
-            self.session_id = data["data"]["sessionId"]
-
-    async def _execute(self, method: str, payload: dict[str, Any]) -> Any:
-        """
-        Internal helper to call /sessions/{session_id}/{method} with the given method and payload.
-        Streams line-by-line, returning the 'result' from the final message (if any).
-        """
-        headers = {
-            "x-bb-api-key": self.browserbase_api_key,
-            "x-bb-project-id": self.browserbase_project_id,
-            "Content-Type": "application/json",
-            "Connection": "keep-alive",
-            # Always enable streaming for better log handling
-            "x-stream-response": "true",
-        }
-        if self.model_api_key:
-            headers["x-model-api-key"] = self.model_api_key
-
-        # Convert snake_case keys to camelCase for the API
-        modified_payload = convert_dict_keys_to_camel_case(payload)
-
-        client = self.httpx_client or httpx.AsyncClient(timeout=self.timeout_settings)
-
-        async with client:
-            try:
-                # Always use streaming for consistent log handling
-                async with client.stream(
-                    "POST",
-                    f"{self.api_url}/sessions/{self.session_id}/{method}",
-                    json=modified_payload,
-                    headers=headers,
-                ) as response:
-                    if response.status_code != 200:
-                        error_text = await response.aread()
-                        error_message = error_text.decode("utf-8")
-                        self.logger.error(
-                            f"[HTTP ERROR] Status {response.status_code}: {error_message}"
-                        )
-                        raise RuntimeError(
-                            f"Request failed with status {response.status_code}: {error_message}"
-                        )
-
-                    result = None
-
-                    async for line in response.aiter_lines():
-                        # Skip empty lines
-                        if not line.strip():
-                            continue
-
-                        try:
-                            # Handle SSE-style messages that start with "data: "
-                            if line.startswith("data: "):
-                                line = line[len("data: ") :]
-
-                            message = json.loads(line)
-                            # Handle different message types
-                            msg_type = message.get("type")
-
-                            if msg_type == "system":
-                                status = message.get("data", {}).get("status")
-                                if status == "error":
-                                    error_msg = message.get("data", {}).get(
-                                        "error", "Unknown error"
-                                    )
-                                    self.logger.error(f"[ERROR] {error_msg}")
-                                    raise RuntimeError(
-                                        f"Server returned error: {error_msg}"
-                                    )
-                                elif status == "finished":
-                                    result = message.get("data", {}).get("result")
-
-                            elif msg_type == "log":
-                                # Process log message using _handle_log
-                                await self._handle_log(message)
-                            else:
-                                # Log any other message types
-                                self.logger.debug(f"[UNKNOWN] Message type: {msg_type}")
-                        except json.JSONDecodeError:
-                            self.logger.debug(f"Could not parse line as JSON: {line}")
-
-                    # Return the final result
-                    return result
-            except Exception as e:
-                self.logger.error(f"[EXCEPTION] {str(e)}")
-                raise
-=======
         self._closed = True
->>>>>>> f1a28b51
 
     async def _handle_log(self, msg: dict[str, Any]):
         """
