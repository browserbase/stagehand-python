"""Stagehand - The AI Browser Automation Framework"""

from .agent import Agent
<<<<<<< HEAD
from .client import Stagehand
from .config import StagehandConfig
from .handlers.observe_handler import ObserveHandler
from .llm import LLMClient
from .logging import LogConfig, configure_logging
=======
from .config import StagehandConfig, default_config
from .handlers.observe_handler import ObserveHandler
from .main import Stagehand
>>>>>>> 4986c278
from .metrics import StagehandFunctionName, StagehandMetrics
from .page import StagehandPage
from .schemas import (
    ActOptions,
    ActResult,
    AgentConfig,
    AgentExecuteOptions,
    AgentExecuteResult,
    AgentProvider,
    ExtractOptions,
    ExtractResult,
    ObserveOptions,
    ObserveResult,
)

__version__ = "0.0.1"

__all__ = [
    "Stagehand",
    "StagehandConfig",
    "StagehandPage",
    "Agent",
    "AgentConfig",
    "AgentExecuteOptions",
    "AgentExecuteResult",
    "AgentProvider",
    "ActOptions",
    "ActResult",
    "ExtractOptions",
    "ExtractResult",
    "ObserveOptions",
    "ObserveResult",
    "ObserveHandler",
    "LLMClient",
    "configure_logging",
    "StagehandFunctionName",
    "StagehandMetrics",
    "LogConfig",
]<|MERGE_RESOLUTION|>--- conflicted
+++ resolved
@@ -1,17 +1,11 @@
 """Stagehand - The AI Browser Automation Framework"""
 
 from .agent import Agent
-<<<<<<< HEAD
-from .client import Stagehand
-from .config import StagehandConfig
-from .handlers.observe_handler import ObserveHandler
-from .llm import LLMClient
-from .logging import LogConfig, configure_logging
-=======
 from .config import StagehandConfig, default_config
 from .handlers.observe_handler import ObserveHandler
 from .main import Stagehand
->>>>>>> 4986c278
+from .llm import LLMClient
+from .logging import LogConfig, configure_logging
 from .metrics import StagehandFunctionName, StagehandMetrics
 from .page import StagehandPage
 from .schemas import (
