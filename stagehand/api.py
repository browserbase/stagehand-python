--- conflicted
+++ resolved
@@ -1,17 +1,3 @@
-<<<<<<< HEAD
-# This module previously contained Browserbase API functions that have been removed
-# as part of the migration to local-only browser automation.
-# 
-# The following functions were removed:
-# - _create_session: Created Browserbase sessions
-# - _execute: Executed API calls to Browserbase
-# - _get_replay_metrics: Fetched replay metrics from Browserbase
-#
-# These functions are no longer needed since Stagehand now operates exclusively
-# with local browser instances and does not require external API communication.
-
-__all__ = []
-=======
 import json
 from datetime import datetime
 from importlib.metadata import PackageNotFoundError, version
@@ -134,26 +120,8 @@
     if self.model_api_key:
         headers["x-model-api-key"] = self.model_api_key
 
-    payload_options = payload.get("modelClientOptions", {})
-    instance_options = self.model_client_options or {}
-
-    # Clear precedence order
-    base_url = (
-        payload_options.get("baseURL")
-        or payload_options.get("api_base")
-        or instance_options.get("baseURL")
-        or instance_options.get("api_base")
-    )
-
-    if base_url:
-        if "modelClientOptions" not in payload:
-            payload["modelClientOptions"] = {}
-        payload["modelClientOptions"]["baseURL"] = base_url
-        payload["modelClientOptions"].pop("api_base", None)
-
     # Convert snake_case keys to camelCase for the API
     modified_payload = convert_dict_keys_to_camel_case(payload)
-    print(modified_payload)
 
     # async with self._client:
     try:
@@ -298,5 +266,4 @@
 
     except Exception as e:
         self.logger.error(f"[EXCEPTION] Error fetching replay metrics: {str(e)}")
-        raise
->>>>>>> ab31b6e6
+        raise