from typing import Optional, Union

from playwright.sync_api import CDPSession, Page
from playwright.sync_api import TimeoutError as PlaywrightTimeoutError
from pydantic import BaseModel

from stagehand.sync.handlers.act_handler import ActHandler
from stagehand.sync.handlers.extract_handler import ExtractHandler
from stagehand.sync.handlers.observe_handler import ObserveHandler

from ..schemas import (
    DEFAULT_EXTRACT_SCHEMA,
    ActOptions,
    ActResult,
    ExtractOptions,
    ExtractResult,
    ObserveOptions,
    ObserveResult,
)

_INJECTION_SCRIPT = None


class SyncStagehandPage:
    """Synchronous wrapper around Playwright Page that integrates with Stagehand
    server"""

    _cdp_client: Optional[CDPSession] = None

    def __init__(self, page: Page, stagehand_client):
        """
                Initialize a SyncStagehandPage instance.

                Args:
                    page (Page): The underlying Playwright page.
                    stagehand_client: The sync client used to interface with the Stagehand
        server.
        """
        self._page = page
        self._stagehand = stagehand_client

    def ensure_injection(self):
        """Ensure custom injection scripts are present on the page using domScripts.js."""
        exists_before = self._page.evaluate(
            "typeof window.getScrollableElementXpaths === 'function'"
        )
        if not exists_before:
            global _INJECTION_SCRIPT
            if _INJECTION_SCRIPT is None:
                import os

                script_path = os.path.join(
                    os.path.dirname(__file__), "..", "domScripts.js"
                )
                try:
                    with open(script_path) as f:
                        _INJECTION_SCRIPT = f.read()
                except Exception as e:
                    self._stagehand.logger.error(f"Error reading domScripts.js: {e}")
                    _INJECTION_SCRIPT = "/* fallback injection script */"
            # Inject the script into the current page context
            self._page.evaluate(_INJECTION_SCRIPT)
            # Ensure that the script is injected on future navigations
            self._page.add_init_script(_INJECTION_SCRIPT)

    def goto(
        self,
        url: str,
        *,
        referer: Optional[str] = None,
        timeout: Optional[int] = None,
        wait_until: Optional[str] = None,
    ):
        """
                Navigate to URL using the Stagehand server synchronously.

                Args:
                    url (str): The URL to navigate to.
                    referer (Optional[str]): Optional referer URL.
                    timeout (Optional[int]): Optional navigation timeout in milliseconds.
                    wait_until (Optional[str]): Optional wait condition; one of ('load',
        'domcontentloaded', 'networkidle', 'commit').

                Returns:
                    The result from the Stagehand server's navigation execution.
        """
        if self._stagehand.env == "LOCAL":
            self._page.goto(
                url, referer=referer, timeout=timeout, wait_until=wait_until
            )
            return
        options = {}
        if referer is not None:
            options["referer"] = referer
        if timeout is not None:
            options["timeout"] = timeout
        if wait_until is not None:
            options["wait_until"] = wait_until
            options["waitUntil"] = wait_until

        payload = {"url": url}
        if options:
            payload["options"] = options

        result = self._stagehand._execute("navigate", payload)
        return result

    def act(self, action_or_result: Union[str, ObserveResult], **kwargs) -> ActResult:
        """
        Execute an AI action or a pre-observed action via the Stagehand server synchronously.

        Args:
            action_or_result (Union[str, ObserveResult]):
                - A string with the action command to be executed by the AI.
                - An ObserveResult containing selector and method for direct execution.
            **kwargs: Additional options corresponding to fields in ActOptions
                      (e.g., model_name, timeout_ms). These are ignored if
                      action_or_result is an ObserveResult.

        Returns:
            ActResult: The result from the Stagehand server's action execution.
        """
<<<<<<< HEAD
        self.ensure_injection()
        # Check if options is an ObserveResult with both selector and method
        if (
            isinstance(options, ObserveResult)
            and hasattr(options, "selector")
            and hasattr(options, "method")
        ):
            # For ObserveResult, we directly pass it to the server which will
            # execute the method against the selector
            payload = options.model_dump(exclude_none=True, by_alias=True)
        # Convert string to ActOptions if needed
        elif isinstance(options, str):
            options = ActOptions(action=options)
=======
        payload: dict
        # Check if it's an ObserveResult for direct execution
        if isinstance(action_or_result, ObserveResult):
            if kwargs:
                self._stagehand.logger.warning(
                    "Additional keyword arguments provided to 'act' when using an ObserveResult are ignored."
                )
            payload = action_or_result.model_dump(exclude_none=True, by_alias=True)
        # If it's a string, construct ActOptions using the string and kwargs
        elif isinstance(action_or_result, str):
            options = ActOptions(action=action_or_result, **kwargs)
>>>>>>> 2c32d42d
            payload = options.model_dump(exclude_none=True, by_alias=True)
        else:
            raise TypeError(
                "First argument to 'act' must be a string (action) or an ObserveResult."
            )

        if self._stagehand.env == "LOCAL":
            # TODO: revisit passing user_provided_instructions
            if not hasattr(self, "_observe_handler"):
                # TODO: revisit handlers initialization on page creation
                self._observe_handler = ObserveHandler(self, self._stagehand, "")
            if not hasattr(self, "_act_handler"):
                self._act_handler = ActHandler(
                    self, self._stagehand, "", self._stagehand.self_heal
                )
            self._stagehand.logger.debug("act", category="act", auxiliary=payload)
            result = self._act_handler.act(payload)
            return result

        result = self._stagehand._execute("act", payload)
        if isinstance(result, dict):
            return ActResult(**result)
        # Consider raising error if result is not dict
        return result

    def observe(self, instruction: str, **kwargs) -> list[ObserveResult]:
        """
        Make an AI observation via the Stagehand server synchronously.

        Args:
            instruction (str): The observation instruction for the AI.
            **kwargs: Additional options corresponding to fields in ObserveOptions
                      (e.g., model_name, only_visible, return_action).

        Returns:
            list[ObserveResult]: A list of observation results from the Stagehand server.
        """
<<<<<<< HEAD
        self.ensure_injection()
        # Convert string to ObserveOptions if needed
        if isinstance(options, str):
            options = ObserveOptions(instruction=options)

        if self._stagehand.env == "LOCAL":
            # If we don't have an observe handler yet, create one
            # TODO: revisit passing user_provided_instructions
            if not hasattr(self, "_observe_handler"):
                self._observe_handler = ObserveHandler(self, self._stagehand, "")

            # Call local observe implementation
            result = self._observe_handler.observe(
                options,
                from_act=False,
            )
            return result

=======
        # Construct ObserveOptions using the instruction and kwargs
        options = ObserveOptions(instruction=instruction, **kwargs)
>>>>>>> 2c32d42d
        payload = options.model_dump(exclude_none=True, by_alias=True)

        result = self._stagehand._execute("observe", payload)

        # Convert raw result to list of ObserveResult models
        if isinstance(result, list):
            return [ObserveResult(**item) for item in result]
        elif isinstance(result, dict):
            # If single dict, wrap in list (should ideally be list from server)
            return [ObserveResult(**result)]
        # Handle unexpected return types
        self._stagehand.logger.warning(f"Unexpected result type from observe: {type(result)}")
        return []

<<<<<<< HEAD
    def extract(
        self,
        options: Union[str, ExtractOptions, None] = None,
    ) -> ExtractResult:
        # TODO update args
=======
    def extract(self, instruction: Optional[str] = None, **kwargs) -> ExtractResult:
>>>>>>> 2c32d42d
        """
        Extract data using AI via the Stagehand server synchronously.

        Args:
            instruction (Optional[str]): Instruction specifying what data to extract.
                                         If None, attempts to extract the entire page content
                                         based on other kwargs (e.g., schema_definition).
            **kwargs: Additional options corresponding to fields in ExtractOptions
                      (e.g., schema_definition, model_name, use_text_extract).

        Returns:
<<<<<<< HEAD
            ExtractResult: Depending on the type of the schema provided, the result will be a Pydantic model or JSON representation of the extracted data.
        """
        self.ensure_injection()

        # Allow for no options to extract the entire page
        if options is None:
            payload = {}
        # Convert string to ExtractOptions if needed
        elif isinstance(options, str):
            options = ExtractOptions(instruction=options)
            payload = options.model_dump(exclude_none=True, by_alias=True)
        # Otherwise, it should be an ExtractOptions object
=======
            ExtractResult: The result from the Stagehand server's extraction execution.
                          The structure depends on the provided schema_definition.
        """
        # Construct ExtractOptions using the instruction (if provided) and kwargs
        if instruction is not None:
            options = ExtractOptions(instruction=instruction, **kwargs)
>>>>>>> 2c32d42d
        else:
            # Allow extraction without instruction if other options (like schema) are provided
            options = ExtractOptions(**kwargs)

        payload = options.model_dump(exclude_none=True, by_alias=True)

            # If in LOCAL mode, use local implementation
        if self._stagehand.env == "LOCAL":
            # If we don't have an extract handler yet, create one
            if not hasattr(self, "_extract_handler"):
                self._extract_handler = ExtractHandler(
                    self, self._stagehand, self._stagehand.system_prompt
                )

            # Allow for no options to extract the entire page
            if options is None:
                # Call local extract implementation with no options
                result = self._extract_handler.extract(
                    None,
                    None,  # Explicitly pass None for schema if no options
                )
                return result

            # Convert string to ExtractOptions if needed
            if isinstance(options, str):
                options = ExtractOptions(instruction=options)

            # Determine the schema to pass to the handler
            schema_to_pass_to_handler = None
            if (
                hasattr(options, "schema_definition")
                and options.schema_definition != DEFAULT_EXTRACT_SCHEMA
            ):
                if isinstance(options.schema_definition, type) and issubclass(
                    options.schema_definition, BaseModel
                ):
                    # Case 1: Pydantic model class
                    schema_to_pass_to_handler = options.schema_definition
                elif isinstance(options.schema_definition, dict):
                    # TODO: revisit this case to pass the json_schema since litellm has a bug when passing it directly
                    # Case 2: Dictionary
                    # Assume it's a direct JSON schema dictionary
                    schema_to_pass_to_handler = options.schema_definition

            # Call local extract implementation
            result = self._extract_handler.extract(
                options,
                schema_to_pass_to_handler,
            )
            return result.data

        result = self._stagehand._execute("extract", payload)

        # Attempt to parse the result using the base ExtractResult
        if isinstance(result, dict):
            try:
                return ExtractResult(**result)
            except Exception as e:
                self._stagehand.logger.error(f"Failed to parse extract result: {e}")
                return result # type: ignore
        # Handle unexpected return types
        self._stagehand.logger.warning(f"Unexpected result type from extract: {type(result)}")
        return result # type: ignore

    def screenshot(self, options: Optional[dict] = None) -> str:
        """
        Take a screenshot of the current page via the Stagehand server synchronously.

        Args:
            options (Optional[dict]): Optional screenshot options.
                May include:
                - type: "png" or "jpeg" (default: "png")
                - fullPage: whether to take a full page screenshot (default: False)
                - quality: for jpeg only, 0-100 (default: 80)
                - clip: viewport clip rectangle
                - omitBackground: whether to hide default white background (default: False)

        Returns:
            str: Base64-encoded screenshot data.
        """
        if self._stagehand.env == "LOCAL":
            self._stagehand.logger.warning(
                "Local execution of screenshot is not implemented"
            )
            return None
        payload = options or {}

        result = self._stagehand._execute("screenshot", payload)

        return result

    # Method to get or initialize the persistent CDP client
    def get_cdp_client(self) -> CDPSession:
        """Gets the persistent CDP client, initializing it if necessary."""
        # Check only if the client is None, rely on send_cdp's exception handling for disconnections
        if self._cdp_client is None:
            try:
                self._stagehand.logger.debug("Creating new persistent CDP session.")
                self._cdp_client = self._page.context.new_cdp_session(self._page)
            except Exception as e:
                self._stagehand.logger.error(f"Failed to create CDP session: {e}")
                raise  # Re-raise the exception
        return self._cdp_client

    # Modified send_cdp to use the persistent client
    def send_cdp(self, method: str, params: Optional[dict] = None) -> dict:
        """Sends a CDP command using the persistent session."""
        client = self.get_cdp_client()
        try:
            result = client.send(method, params or {})
        except Exception as e:
            self._stagehand.logger.error(f"CDP command '{method}' failed: {e}")
            # Handle specific errors if needed (e.g., session closed)
            if "Target closed" in str(e) or "Session closed" in str(e):
                # Attempt to reset the client if the session closed unexpectedly
                self._cdp_client = None
                client = self.get_cdp_client()  # Try creating a new one
                result = client.send(method, params or {})
            else:
                raise  # Re-raise other errors
        return result

    # Method to enable a specific CDP domain
    def enable_cdp_domain(self, domain: str):
        """Enables a specific CDP domain."""
        try:
            self.send_cdp(f"{domain}.enable")
        except Exception as e:
            self._stagehand.logger.warning(
                f"Failed to enable CDP domain '{domain}': {e}"
            )

    # Method to disable a specific CDP domain
    def disable_cdp_domain(self, domain: str):
        """Disables a specific CDP domain."""
        try:
            self.send_cdp(f"{domain}.disable")
        except Exception:
            # Ignore errors during disable, often happens during cleanup
            pass

    # Method to detach the persistent CDP client
    def detach_cdp_client(self):
        """Detaches the persistent CDP client if it exists."""
        if self._cdp_client and self._cdp_client.is_connected():
            try:
                self._cdp_client.detach()
                self._cdp_client = None
            except Exception as e:
                self._stagehand.logger.warning(f"Error detaching CDP client: {e}")
        self._cdp_client = None

    def _wait_for_settled_dom(self, timeout_ms: int = None):
        """
        Wait for the DOM to settle (stop changing) before proceeding.

        Args:
            timeout_ms (int, optional): Maximum time to wait in milliseconds.
                If None, uses the stagehand client's dom_settle_timeout_ms.
        """
        try:
            effective_timeout = timeout_ms or getattr(
                self._stagehand, "dom_settle_timeout_ms", 30000  # Default 30s
            )

            # Wait for initial page readiness signals
            self._page.wait_for_load_state(
                "domcontentloaded", timeout=effective_timeout
            )
            self._page.wait_for_selector("body", timeout=effective_timeout)

            # Set default timeout for the evaluate call, as it doesn't take a direct timeout arg
            # This is a side effect on the page object.
            # Playwright Page doesn't have a direct getter for its own default_timeout.
            # It inherits from context, or uses a playwright-wide default (30s).
            # We will set it and proceed.
            self._page.set_default_timeout(effective_timeout)

            try:
                js_script_for_evaluate = """
                () => {
                    return new Promise((resolve, reject) => {
                        if (typeof window.waitForDomSettle === 'function') {
                            window.waitForDomSettle().then(resolve).catch(e => {
                                console.warn('waitForDomSettle promise rejected in page context:', e);
                                reject(e); // Propagate rejection so Playwright's evaluate can catch it
                            });
                        } else {
                            console.warn('waitForDomSettle is not defined in page context, considering DOM as settled');
                            resolve(); // Resolve immediately if function not present
                        }
                    });
                }
                """
                self._page.evaluate(js_script_for_evaluate)
            finally:
                # Attempt to restore a sensible default timeout if possible.
                # If original_page_default_timeout was None or 0 (no timeout), Playwright uses 30s.
                # For simplicity, if we don't have a reliable original value, we might reset to Playwright's own default.
                # However, set_default_timeout(0) means no timeout. The actual default is 30000ms.
                # This part is tricky without a get_default_timeout().
                # For now, we'll leave the timeout as set, assuming dom_settle_timeout_ms is acceptable.
                # If a more robust restoration is needed, Stagehand client could store initial context timeout.
                pass

        except PlaywrightTimeoutError:
            self._stagehand.logger.warning(
                "DOM settle operation timed out, continuing anyway.",
                extra={"timeout_ms": effective_timeout},
            )
        except Exception as e:
            # Log other errors that might occur
            self._stagehand.logger.error(f"Error in _wait_for_settled_dom: {e}")

    # Forward other Page methods to underlying Playwright page
    def __getattr__(self, name):
        """
        Forward attribute lookups to the underlying Playwright page.

        Args:
            name (str): Name of the attribute to access.

        Returns:
            The attribute from the underlying Playwright page.
        """
        # self._stagehand.logger.debug(f"Getting attribute: {name}")
        return getattr(self._page, name)<|MERGE_RESOLUTION|>--- conflicted
+++ resolved
@@ -120,7 +120,6 @@
         Returns:
             ActResult: The result from the Stagehand server's action execution.
         """
-<<<<<<< HEAD
         self.ensure_injection()
         # Check if options is an ObserveResult with both selector and method
         if (
@@ -134,19 +133,6 @@
         # Convert string to ActOptions if needed
         elif isinstance(options, str):
             options = ActOptions(action=options)
-=======
-        payload: dict
-        # Check if it's an ObserveResult for direct execution
-        if isinstance(action_or_result, ObserveResult):
-            if kwargs:
-                self._stagehand.logger.warning(
-                    "Additional keyword arguments provided to 'act' when using an ObserveResult are ignored."
-                )
-            payload = action_or_result.model_dump(exclude_none=True, by_alias=True)
-        # If it's a string, construct ActOptions using the string and kwargs
-        elif isinstance(action_or_result, str):
-            options = ActOptions(action=action_or_result, **kwargs)
->>>>>>> 2c32d42d
             payload = options.model_dump(exclude_none=True, by_alias=True)
         else:
             raise TypeError(
@@ -166,6 +152,7 @@
             result = self._act_handler.act(payload)
             return result
 
+
         result = self._stagehand._execute("act", payload)
         if isinstance(result, dict):
             return ActResult(**result)
@@ -184,7 +171,6 @@
         Returns:
             list[ObserveResult]: A list of observation results from the Stagehand server.
         """
-<<<<<<< HEAD
         self.ensure_injection()
         # Convert string to ObserveOptions if needed
         if isinstance(options, str):
@@ -203,10 +189,6 @@
             )
             return result
 
-=======
-        # Construct ObserveOptions using the instruction and kwargs
-        options = ObserveOptions(instruction=instruction, **kwargs)
->>>>>>> 2c32d42d
         payload = options.model_dump(exclude_none=True, by_alias=True)
 
         result = self._stagehand._execute("observe", payload)
@@ -221,15 +203,11 @@
         self._stagehand.logger.warning(f"Unexpected result type from observe: {type(result)}")
         return []
 
-<<<<<<< HEAD
     def extract(
         self,
         options: Union[str, ExtractOptions, None] = None,
     ) -> ExtractResult:
         # TODO update args
-=======
-    def extract(self, instruction: Optional[str] = None, **kwargs) -> ExtractResult:
->>>>>>> 2c32d42d
         """
         Extract data using AI via the Stagehand server synchronously.
 
@@ -241,7 +219,6 @@
                       (e.g., schema_definition, model_name, use_text_extract).
 
         Returns:
-<<<<<<< HEAD
             ExtractResult: Depending on the type of the schema provided, the result will be a Pydantic model or JSON representation of the extracted data.
         """
         self.ensure_injection()
@@ -254,14 +231,6 @@
             options = ExtractOptions(instruction=options)
             payload = options.model_dump(exclude_none=True, by_alias=True)
         # Otherwise, it should be an ExtractOptions object
-=======
-            ExtractResult: The result from the Stagehand server's extraction execution.
-                          The structure depends on the provided schema_definition.
-        """
-        # Construct ExtractOptions using the instruction (if provided) and kwargs
-        if instruction is not None:
-            options = ExtractOptions(instruction=instruction, **kwargs)
->>>>>>> 2c32d42d
         else:
             # Allow extraction without instruction if other options (like schema) are provided
             options = ExtractOptions(**kwargs)
