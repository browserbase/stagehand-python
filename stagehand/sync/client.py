--- conflicted
+++ resolved
@@ -17,12 +17,8 @@
 
 from ..base import StagehandBase
 from ..config import StagehandConfig
-<<<<<<< HEAD
+from ..llm.client import LLMClient
 from ..utils import StagehandLogger, convert_dict_keys_to_camel_case
-=======
-from ..llm.client import LLMClient
-from ..utils import StagehandLogger, convert_dict_keys_to_camel_case, sync_log_handler
->>>>>>> 92494cd8
 from .agent import SyncAgent
 from .context import SyncStagehandContext
 from .page import SyncStagehandPage
@@ -123,7 +119,6 @@
         self._playwright_page: Optional[PlaywrightPage] = None
         self.page: Optional[SyncStagehandPage] = None
         self.agent = None
-<<<<<<< HEAD
         self.stagehand_context: Optional[SyncStagehandContext] = (
             None  # Only used in BROWSERBASE? Needs review.
         )
@@ -133,24 +128,20 @@
         self.streamed_response = (
             stream_response if stream_response is not None else True
         )
-
-    def __enter__(self):
-        """Enter context manager."""
-        self.init()
-        return self
-
-    def __exit__(self, exc_type, exc_val, exc_tb):
-        """Exit context manager."""
-        self.close()
-=======
-        self.model_client_options = model_client_options
-        self.streamed_response = True  # Default to True for streamed response
         self.llm = LLMClient(
             api_key=self.model_api_key,
             default_model=self.model_name,
             **self.model_client_options,
         )
->>>>>>> 92494cd8
+
+    def __enter__(self):
+        """Enter context manager."""
+        self.init()
+        return self
+
+    def __exit__(self, exc_type, exc_val, exc_tb):
+        """Exit context manager."""
+        self.close()
 
     def init(self):
         """
